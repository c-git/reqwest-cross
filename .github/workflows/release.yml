--- conflicted
+++ resolved
@@ -5,15 +5,10 @@
   cancel-in-progress: true
 
 on:
-<<<<<<< HEAD
-  pull_request:
-    types: [ opened, synchronize, reopened ]
-=======
   push: 
     branches:
       - main
   pull_request: 
->>>>>>> b1595bd5
     branches:
       - main
 env:
